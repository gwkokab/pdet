--- conflicted
+++ resolved
@@ -402,11 +402,7 @@
         # Effective spins
         chi_effective = (a1_trials*cost1_trials + q*a2_trials*cost2_trials)/(1.+q)
         chi_diff = (a1_trials*cost1_trials - a2_trials*cost2_trials)/2.
-<<<<<<< HEAD
-       
-=======
-
->>>>>>> 0bf73990
+
         # Generalized precessing spin
         Omg = q*(3.+4.*q)/(4.+3.*q)
         chi_1p = a1_trials*jnp.sqrt(1.-cost1_trials**2)
